--- conflicted
+++ resolved
@@ -33,15 +33,11 @@
 
 object Settings extends Build {
 
-<<<<<<< HEAD
   import BuildUtil._
 
   val versionStatus = settingKey[Unit]("The Scala version used in cross-build reapply for '+ package', '+ publish'.")
 
-  def currentCommitSha = "git rev-parse --short HEAD" !!
-=======
   def currentCommitSha = ("git rev-parse --short HEAD" !!).split('\n').head.trim
->>>>>>> f9fcf032
 
   def versionSuffix = {
     sys.props.get("publish.version.type").map(_.toLowerCase) match {
