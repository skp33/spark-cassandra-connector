package com.datastax.spark.connector.rdd.partitioner

import org.apache.cassandra.tools.NodeProbe
import org.scalatest.{Inspectors, Matchers, FlatSpec}

import com.datastax.spark.connector.SparkCassandraITFlatSpecBase
import com.datastax.spark.connector.cql.{Schema, CassandraConnector}
import com.datastax.spark.connector.embedded.{CassandraRunner, SparkTemplate, EmbeddedCassandra}
import com.datastax.spark.connector.rdd.CqlWhereClause
import com.datastax.spark.connector.testkit.SharedEmbeddedCassandra

class CassandraRDDPartitionerSpec
<<<<<<< HEAD
  extends SparkCassandraITFlatSpecBase {
=======
  extends FlatSpec with Matchers with SharedEmbeddedCassandra with SparkTemplate with Inspectors {
>>>>>>> 30457fbe

  useCassandraConfig(Seq("cassandra-default.yaml.template"))
  val conn = CassandraConnector(defaultConf)

  conn.withSessionDo { session =>
    createKeyspace(session)
    session.execute(s"CREATE TABLE $ks.empty(key INT PRIMARY KEY)")
  }

  // TODO: Currently CassandraRDDPartitioner uses a size-based algorithm that doesn't guarantee exact
  // split count, so we are only checking if the split count is "close enough" to the desired value.
  // Should be improved in the future.
  private def testPartitionCount(numPartitions: Int, min: Int, max: Int): Unit = {
    val table = Schema.fromCassandra(conn, Some(ks), Some("empty")).tables.head
    val partitioner = CassandraRDDPartitioner(conn, table, Some(numPartitions), 10000)
    val partitions = partitioner.partitions(CqlWhereClause.empty)
    partitions.length should be >= min
    partitions.length should be <= max
  }

  "CassandraRDDPartitioner" should "create 1 partition per node if splitCount == 1" in {
    testPartitionCount(1, conn.hosts.size, conn.hosts.size)
  }

  // we won't run it on a 10000 node cluster, so we don't need to check node count
  it should "create about 10000 partitions when splitCount == 10000" in {
    testPartitionCount(10000, 9000, 11000)
  }

  it should "create multiple partitions if the amount of data is big enough" in {
    val tableName = "data"
    conn.withSessionDo { session =>
      session.execute(s"CREATE TABLE $ks.$tableName(key int primary key, value text)")
      val st = session.prepare(s"INSERT INTO $ks.$tableName(key, value) VALUES(?, ?)")
      // 1M rows x 64 bytes of payload = 64 MB of data + overhead
      for (i <- (1 to 1000000).par) {
        val key = i.asInstanceOf[AnyRef]
        val value = "123456789.123456789.123456789.123456789.123456789.123456789."
        session.execute(st.bind(key, value))
      }
    }

    for (host <- conn.hosts) {
      val nodeProbe = new NodeProbe(host.getHostAddress,
        EmbeddedCassandra.cassandraRunners(0).map(_.jmxPort).getOrElse(CassandraRunner.DefaultJmxPort))
      nodeProbe.forceKeyspaceFlush(ks, tableName)
    }

    val timeout = CassandraRunner.SizeEstimatesUpdateIntervalInSeconds * 1000 * 5
    assert(DataSizeEstimates.waitForDataSizeEstimates(conn, ks, tableName, timeout),
      s"Data size estimates not present after $timeout ms. Test cannot be finished.")

    val table = Schema.fromCassandra(conn, Some(ks), Some(tableName)).tables.head
    val partitioner = CassandraRDDPartitioner(conn, table, splitCount = None, splitSize = 1000000)
    val partitions = partitioner.partitions(CqlWhereClause.empty)

    // theoretically there should be 64 splits, but it is ok to be "a little" inaccurate
    partitions.length should be >= 16
    partitions.length should be <= 256
  }

  it should "align index fields of partitions with their place in the array" in {
    val table = Schema.fromCassandra(conn, Some(keyspaceName), Some("data")).tables.head
    val partitioner = CassandraRDDPartitioner(conn, table, splitCount = Some(1000), splitSize = 100)
    val partToIndex = partitioner.partitions(CqlWhereClause.empty).zipWithIndex
    forAll (partToIndex) { case (part, index) => part.index should be (index) }
  }

}<|MERGE_RESOLUTION|>--- conflicted
+++ resolved
@@ -10,11 +10,7 @@
 import com.datastax.spark.connector.testkit.SharedEmbeddedCassandra
 
 class CassandraRDDPartitionerSpec
-<<<<<<< HEAD
-  extends SparkCassandraITFlatSpecBase {
-=======
-  extends FlatSpec with Matchers with SharedEmbeddedCassandra with SparkTemplate with Inspectors {
->>>>>>> 30457fbe
+  extends SparkCassandraITFlatSpecBase with Inspectors  {
 
   useCassandraConfig(Seq("cassandra-default.yaml.template"))
   val conn = CassandraConnector(defaultConf)
@@ -77,7 +73,7 @@
   }
 
   it should "align index fields of partitions with their place in the array" in {
-    val table = Schema.fromCassandra(conn, Some(keyspaceName), Some("data")).tables.head
+    val table = Schema.fromCassandra(conn, Some(ks), Some("data")).tables.head
     val partitioner = CassandraRDDPartitioner(conn, table, splitCount = Some(1000), splitSize = 100)
     val partToIndex = partitioner.partitions(CqlWhereClause.empty).zipWithIndex
     forAll (partToIndex) { case (part, index) => part.index should be (index) }
