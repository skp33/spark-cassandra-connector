/*
 * Licensed to the Apache Software Foundation (ASF) under one or more
 * contributor license agreements.  See the NOTICE file distributed with
 * this work for additional information regarding copyright ownership.
 * The ASF licenses this file to You under the Apache License, Version 2.0
 * (the "License"); you may not use this file except in compliance with
 * the License.  You may obtain a copy of the License at
 *    http://www.apache.org/licenses/LICENSE-2.0
 *
 * Unless required by applicable law or agreed to in writing, software
 * distributed under the License is distributed on an "AS IS" BASIS,
 * WITHOUT WARRANTIES OR CONDITIONS OF ANY KIND, either express or implied.
 * See the License for the specific language governing permissions and
 * limitations under the License.
 */

import java.io.File
import java.net.URLDecoder

import com.scalapenos.sbt.prompt.SbtPrompt.autoImport._
import com.typesafe.sbt.SbtScalariform
import com.typesafe.sbt.SbtScalariform._
import com.typesafe.tools.mima.plugin.MimaKeys._
import com.typesafe.tools.mima.plugin.MimaPlugin._
import net.virtualvoid.sbt.graph.Plugin.graphSettings
import sbt.Keys._
import sbt._
import sbtassembly.Plugin.AssemblyKeys._
import sbtassembly.Plugin._
import sbtrelease.ReleasePlugin._

import scala.language.postfixOps

object Settings extends Build {

  import BuildUtil._

  val versionStatus = settingKey[Unit]("The Scala version used in cross-build reapply for '+ package', '+ publish'.")

  val mavenLocalResolver = BuildUtil.mavenLocalResolver

  def currentCommitSha = ("git rev-parse --short HEAD" !!).split('\n').head.trim

  def versionSuffix = {
    sys.props.get("publish.version.type").map(_.toLowerCase) match {
      case Some("release") => ""
      case Some("commit-release") => s"-$currentCommitSha"
      case _ => "-SNAPSHOT"
    }
  }

  lazy val buildSettings = Seq(
    organization         := "com.datastax.spark",
<<<<<<< HEAD
    version in ThisBuild := s"1.5.0-M1$versionSuffix",
=======
    version in ThisBuild := s"1.4.0-RC1$versionSuffix",
>>>>>>> c268eef4
    scalaVersion         := Versions.scalaVersion,
    crossScalaVersions   := Versions.crossScala,
    crossVersion         := CrossVersion.binary,
    versionStatus        := Versions.status(scalaVersion.value, scalaBinaryVersion.value)
  )

  override lazy val settings = super.settings ++ buildSettings ++ Seq(
    normalizedName := "spark-cassandra-connector",
    name := "DataStax Apache Cassandra connector for Apache Spark",
    organization := "com.datastax.spark",
    description  := """
                  |A library that exposes Cassandra tables as Spark RDDs, writes Spark RDDs to
                  |Cassandra tables, and executes CQL queries in Spark applications.""".stringPrefix,
    homepage := Some(url("https://github.com/datastax/spark-cassandra-connector")),
    licenses := Seq(("Apache License, Version 2.0", url("http://www.apache.org/licenses/LICENSE-2.0"))),
    promptTheme := ScalapenosTheme
  )

  val parentSettings = noPublish ++ Seq(
    managedSourceDirectories := Nil,
    (unmanagedSourceDirectories in Compile) := Nil,
    (unmanagedSourceDirectories in Test) := Nil
  )

  lazy val noPublish = Seq(
    publish := {},
    publishLocal := {},
    publishArtifact := false
  )

  val encoding = Seq("-encoding", "UTF-8")

  val installSparkTask = taskKey[Unit]("Optionally install Spark from Git to local Maven repository")

  lazy val projectSettings = graphSettings ++ Seq(

    aggregate in update := false,

    incOptions := incOptions.value.withNameHashing(true),

    ivyScala := ivyScala.value map { _.copy(overrideScalaVersion = true) },

    // when sbt-release enabled: enableCrossBuild = true,

    /* Can not use -Xfatal-warnings until this known issue fixed:
      org.apache.cassandra.io.util.DataOutputPlus not found - continuing with a stub. */
    scalacOptions ++= encoding ++ Seq(
      s"-target:jvm-${Versions.JDK}",
      "-deprecation",
      "-feature",
      "-language:_",
      "-unchecked",
      "-Xlint"),

    scalacOptions in ThisBuild ++= Seq("-deprecation", "-feature"), // 2.11

    javacOptions ++= encoding ++ Seq(
      "-source", Versions.JDK,
      "-target", Versions.JDK,
      "-Xlint:unchecked",
      "-Xlint:deprecation"
    ),

    scalacOptions in (Compile, doc) ++= Seq(
      "-implicits",
      "-doc-root-content",
      "rootdoc.txt"
    ),

    javacOptions in (Compile, doc) := encoding ++ Seq(
      "-source", Versions.JDK
    ),

    evictionWarningOptions in update := EvictionWarningOptions.default
      .withWarnTransitiveEvictions(false)
      .withWarnDirectEvictions(false)
      .withWarnScalaVersionEviction(false),

    cleanKeepFiles ++= Seq("resolution-cache", "streams", "spark-archives").map(target.value / _),
    updateOptions := updateOptions.value.withCachedResolution(cachedResoluton = true),

    ivyLoggingLevel in ThisBuild := UpdateLogging.Quiet,
    parallelExecution in ThisBuild := false,
    parallelExecution in Global := false,
    apiMappings ++= DocumentationMapping.mapJarToDocURL(
      (managedClasspath in (Compile, doc)).value,
      Dependencies.documentationMappings),
    installSparkTask := {
      val dir = new File(".").toPath
      SparkInstaller(scalaBinaryVersion.value, dir)
    },
    resolvers += mavenLocalResolver,
    update <<= (installSparkTask, update) map {(_, out) => out}
  )

  lazy val mimaSettings = mimaDefaultSettings ++ Seq(
    previousArtifact := None, //Some("a" % "b_2.10.4" % "1.2"),
    binaryIssueFilters ++= Seq.empty
  )

  lazy val defaultSettings = projectSettings ++ mimaSettings ++ releaseSettings ++ testSettings

  lazy val rootSettings = Seq(
    cleanKeepFiles ++= Seq("resolution-cache", "streams", "spark-archives").map(target.value / _)
  )

  lazy val demoSettings = projectSettings ++ noPublish ++ Seq(
    publishArtifact in (Test,packageBin) := false,
    javaOptions in run ++= Seq("-Djava.library.path=./sigar","-Xms128m", "-Xmx1024m", "-XX:+UseConcMarkSweepGC")
  )

  val testConfigs = inConfig(Test)(Defaults.testTasks) ++ inConfig(IntegrationTest)(Defaults.itSettings)

  val pureTestClasspath = taskKey[Set[String]]("Show classpath which is obtained as (test:fullClasspath + it:fullClasspath) - compile:fullClasspath")

  lazy val customTasks = Seq(
    pureTestClasspath := {
      val testDeps = (fullClasspath in Test value) map (_.data.getAbsolutePath) toSet
      val itDeps = (fullClasspath in IntegrationTest value) map (_.data.getAbsolutePath) toSet
      val compileDeps = (fullClasspath in Compile value) map (_.data.getAbsolutePath) toSet

      val cp = (testDeps ++ itDeps) -- compileDeps

      println("TEST_CLASSPATH=" + cp.mkString(File.pathSeparator))

      cp
    }
  )
  lazy val assembledSettings = defaultSettings ++ customTasks ++ sbtAssemblySettings

  val testOptionSettings = Seq(
    Tests.Argument(TestFrameworks.ScalaTest, "-oDF"),
    Tests.Argument(TestFrameworks.JUnit, "-oDF", "-v", "-a")
  )

  lazy val testArtifacts = Seq(
    artifactName in (Test,packageBin) := { (sv: ScalaVersion, module: ModuleID, artifact: Artifact) =>
     baseDirectory.value.name + "-test_" + sv.binary + "-" + module.revision + "." + artifact.extension
    },
    artifactName in (IntegrationTest,packageBin) := { (sv: ScalaVersion, module: ModuleID, artifact: Artifact) =>
      baseDirectory.value.name + "-it_" + sv.binary + "-" + module.revision + "." + artifact.extension
    },
    publishArtifact in Test := false,
    publishArtifact in (Test,packageBin) := true,
    publishArtifact in (IntegrationTest,packageBin) := true,
    publish in (Test,packageBin) := (),
    publish in (IntegrationTest,packageBin) := ()
  )

  lazy val testSettings = testConfigs ++ testArtifacts ++ graphSettings ++ Seq(
    parallelExecution in Test := false,
    parallelExecution in IntegrationTest := false,
    javaOptions in IntegrationTest ++= Seq(
      "-XX:MaxPermSize=256M", "-Xmx1g", "-Dsun.io.serialization.extendedDebugInfo=true"
    ),
    testOptions in Test ++= testOptionSettings,
    testOptions in IntegrationTest ++= testOptionSettings,
    fork in Test := true,
    fork in IntegrationTest := true,
    managedSourceDirectories in Test := Nil,
    (compile in IntegrationTest) <<= (compile in Test, compile in IntegrationTest) map { (_, c) => c },
    (internalDependencyClasspath in IntegrationTest) <<= Classpaths.concat(internalDependencyClasspath in IntegrationTest, exportedProducts in Test)
  )

  lazy val japiSettings = Seq(
    publishArtifact := true
  )

  lazy val kafkaDemoSettings = Seq(
    excludeFilter in unmanagedSources := (CrossVersion.partialVersion(scalaVersion.value) match {
      case Some((2, minor)) if minor < 11 => HiddenFileFilter || "*Scala211App*"
      case _ => HiddenFileFilter || "*WordCountApp*"
    }))

  lazy val sbtAssemblySettings = assemblySettings ++ Seq(
    parallelExecution in assembly := false,
    jarName in assembly <<= (baseDirectory, version) map { (dir, version) => s"${dir.name}-assembly-$version.jar" },
    run in Compile <<= Defaults.runTask(fullClasspath in Compile, mainClass in (Compile, run), runner in (Compile, run)),
    assemblyOption in assembly ~= { _.copy(includeScala = false) },
    mergeStrategy in assembly <<= (mergeStrategy in assembly) {
      (old) => {
        case PathList("com", "google", xs @ _*) => MergeStrategy.last
        case x => old(x)
      }
    }
  )

  lazy val formatSettings = SbtScalariform.scalariformSettings ++ Seq(
    ScalariformKeys.preferences in Compile  := formattingPreferences,
    ScalariformKeys.preferences in Test     := formattingPreferences
  )

  def formattingPreferences = {
    import scalariform.formatter.preferences._
    FormattingPreferences()
      .setPreference(RewriteArrowSymbols, false)
      .setPreference(AlignParameters, true)
      .setPreference(AlignSingleLineCaseStatements, true)
  }

}<|MERGE_RESOLUTION|>--- conflicted
+++ resolved
@@ -51,11 +51,7 @@
 
   lazy val buildSettings = Seq(
     organization         := "com.datastax.spark",
-<<<<<<< HEAD
-    version in ThisBuild := s"1.5.0-M1$versionSuffix",
-=======
-    version in ThisBuild := s"1.4.0-RC1$versionSuffix",
->>>>>>> c268eef4
+    version in ThisBuild := s"1.5.0-M2$versionSuffix",
     scalaVersion         := Versions.scalaVersion,
     crossScalaVersions   := Versions.crossScala,
     crossVersion         := CrossVersion.binary,
